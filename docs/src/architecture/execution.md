# Execution Model

<<<<<<< HEAD
Polygon Miden is an Ethereum Rollup. It batches transactions - or more precisely, proofs thereof - that happen together in the same time period into a block. The Execution Model describes how the state progresses on **an individual level via transactions** and **at the global level expressed as aggregated state updates in blocks**. 
=======
The Execution Model describes how the state progresses - on an individual level via transactions and at the global level expressed as aggregated state updates in blocks.

Polygon Miden is a Rollup. It batches transactions - or more precisely, proofs thereof - that happen together in the same time period into a block.
>>>>>>> 524f1ff0

<p align="center">
  <img src="../diagrams/architecture/execution/Execution.png">
</p>

## Transaction Execution

Every transaction will result in a ZK proof that attests to its correctness.

<<<<<<< HEAD
As mentioned in [transactions](https://0xpolygonmiden.github.io/miden-base/architecture/transactions.html#local-vs-network-transactions), there are two types of transactions: local and network. For every transaction there is a proof which is either created by the user in the Miden Client or by the Operator using the Miden Node. 
=======
As mentioned in [transactions](https://0xpolygonmiden.github.io/miden-base/architecture/transactions.html#local-vs-network-transactions), there are two types of transactions: local transactions and network transactions. For every transaction there is a proof - either created by the user in the Miden Client or by the operator using the Miden Node.

>>>>>>> 524f1ff0

## Transaction Batching
To reduce the required space on the Ethereum blockchain, transaction proofs are aggregated into batches. This can happen in parallel by different machines that need to verify several proofs using the Miden VM and thus creating a proof. Verifying a STARK proof within the VM is relatively efficient but it is still a pretty costly operation (we aim for 2<sup>16</sup> cycles).

## Block Production
Several batch proofs are being aggregated together into one block. This can not happen in parallel and must be done by the Miden Operator running the Miden Node. The idea is the same, using recursive verification.

## State progress 
At the beginning, Miden will have a centralized Operator running a Miden Node.

<<<<<<< HEAD
Users will send either transaction proofs (using local execution) or transaction data (for network execution) to the Miden Node. Later on, the Miden Node will use recursive verification to aggregate transaction proofs into batches.
=======
# State progress
At the beginning Miden will have a centralized operator running a Miden Node.
>>>>>>> 524f1ff0

Batch proofs are aggregated into blocks by the Miden Node. The blocks are then sent to Ethereum, and once a block is added to the L1 chain, the rollup chain is believed to have progressed to the next state.

A block produced by the Miden Node looks somewhat like this:

<p align="center">
  <img src="../diagrams/architecture/execution/Block.png">
</p>

* **state updates** contain only the hashes of changes. For example, for each account which was updated, we record a tuple `([account id], [new account hash])`.
* The included **zk proof** attests that given a state commitment from the previous block, there was a sequence of valid transactions executed that resulted in the new state commitment, and also output included state updates.
* The block also contains full account and note data for public accounts and notes. For example, if account `123` is a public account which was updated, in the *state updates* section we'd have a records for it as `(123, 0x456..)`. The full new state of this account (which should hash to `0x456..`) would be included in a separate section.

To verify that a block describes a valid state transition, we do the following:
1. Compute hashes of public account and note states.
2. Make sure these hashes match records in the *state updates* section.
3. Verify the included ZKP against the following public inputs:
   - State commitment from the previous block.
   - State commitment from the current block.
   - State updates from the current block.

The above can be performed by a verifier contract on Ethereum L1.

This structure has another nice property. It is very easy for a new node to sync up to the current state from genesis. The new node would need to do the following:
1. Download only the first part of the blocks (i.e., without full account/note states) starting at the genesis up until the latest block.
2. Verify all ZKPs in the downloaded blocks. This will be super quick (exponentially faster than re-executing original transactions) and can also be done in parallel.
3. Download the current states of account, note, and nullifier databases.
4. Verify that the downloaded current state matches the state commitment in the latest block.

Overall, state sync is dominated by the time needed to download the data.<|MERGE_RESOLUTION|>--- conflicted
+++ resolved
@@ -1,12 +1,6 @@
 # Execution Model
 
-<<<<<<< HEAD
-Polygon Miden is an Ethereum Rollup. It batches transactions - or more precisely, proofs thereof - that happen together in the same time period into a block. The Execution Model describes how the state progresses on **an individual level via transactions** and **at the global level expressed as aggregated state updates in blocks**. 
-=======
-The Execution Model describes how the state progresses - on an individual level via transactions and at the global level expressed as aggregated state updates in blocks.
-
-Polygon Miden is a Rollup. It batches transactions - or more precisely, proofs thereof - that happen together in the same time period into a block.
->>>>>>> 524f1ff0
+Polygon Miden is an Ethereum Rollup. It batches transactions - or more precisely, proofs thereof - that happen together in the same time period into a block. The Execution Model describes how the state progresses on **an individual level via transactions** and **at the global level expressed as aggregated state updates in blocks**.
 
 <p align="center">
   <img src="../diagrams/architecture/execution/Execution.png">
@@ -16,12 +10,7 @@
 
 Every transaction will result in a ZK proof that attests to its correctness.
 
-<<<<<<< HEAD
 As mentioned in [transactions](https://0xpolygonmiden.github.io/miden-base/architecture/transactions.html#local-vs-network-transactions), there are two types of transactions: local and network. For every transaction there is a proof which is either created by the user in the Miden Client or by the Operator using the Miden Node. 
-=======
-As mentioned in [transactions](https://0xpolygonmiden.github.io/miden-base/architecture/transactions.html#local-vs-network-transactions), there are two types of transactions: local transactions and network transactions. For every transaction there is a proof - either created by the user in the Miden Client or by the operator using the Miden Node.
-
->>>>>>> 524f1ff0
 
 ## Transaction Batching
 To reduce the required space on the Ethereum blockchain, transaction proofs are aggregated into batches. This can happen in parallel by different machines that need to verify several proofs using the Miden VM and thus creating a proof. Verifying a STARK proof within the VM is relatively efficient but it is still a pretty costly operation (we aim for 2<sup>16</sup> cycles).
@@ -32,12 +21,7 @@
 ## State progress 
 At the beginning, Miden will have a centralized Operator running a Miden Node.
 
-<<<<<<< HEAD
 Users will send either transaction proofs (using local execution) or transaction data (for network execution) to the Miden Node. Later on, the Miden Node will use recursive verification to aggregate transaction proofs into batches.
-=======
-# State progress
-At the beginning Miden will have a centralized operator running a Miden Node.
->>>>>>> 524f1ff0
 
 Batch proofs are aggregated into blocks by the Miden Node. The blocks are then sent to Ethereum, and once a block is added to the L1 chain, the rollup chain is believed to have progressed to the next state.
 
