--- conflicted
+++ resolved
@@ -139,7 +139,33 @@
 #[cfg(feature = "std")]
 impl std::error::Error for DataStoreError {}
 
-<<<<<<< HEAD
+// AUTHENTICATION ERROR
+// ================================================================================================
+
+#[derive(Debug, Clone, Eq, PartialEq)]
+pub enum AuthenticationError {
+    InternalError(String),
+    RejectedSignature(String),
+    UnknownKey(String),
+}
+
+impl fmt::Display for AuthenticationError {
+    fn fmt(&self, f: &mut fmt::Formatter<'_>) -> fmt::Result {
+        match self {
+            AuthenticationError::InternalError(error) => {
+                write!(f, "authentication internal error: {error}")
+            },
+            AuthenticationError::RejectedSignature(reason) => {
+                write!(f, "signature was rejected: {reason}")
+            },
+            AuthenticationError::UnknownKey(error) => write!(f, "unknown key error: {error}"),
+        }
+    }
+}
+
+#[cfg(feature = "std")]
+impl std::error::Error for AuthenticationError {}
+
 // KERNEL ASSERTION ERROR
 // ================================================================================================
 
@@ -287,32 +313,4 @@
     (ERR_INVALID_NOTE_TYPE, "Invalid note type"),
     (ERR_NOTE_INVALID_TAG_PREFIX_FOR_TYPE, "The note's tag failed the most significant validation"),
     (ERR_NOTE_INVALID_TAG_HIGH_BIT_SET, "The note's tag high bits must be set to 0"),
-];
-=======
-// AUTHENTICATION ERROR
-// ================================================================================================
-
-#[derive(Debug, Clone, Eq, PartialEq)]
-pub enum AuthenticationError {
-    InternalError(String),
-    RejectedSignature(String),
-    UnknownKey(String),
-}
-
-impl fmt::Display for AuthenticationError {
-    fn fmt(&self, f: &mut fmt::Formatter<'_>) -> fmt::Result {
-        match self {
-            AuthenticationError::InternalError(error) => {
-                write!(f, "authentication internal error: {error}")
-            },
-            AuthenticationError::RejectedSignature(reason) => {
-                write!(f, "signature was rejected: {reason}")
-            },
-            AuthenticationError::UnknownKey(error) => write!(f, "unknown key error: {error}"),
-        }
-    }
-}
-
-#[cfg(feature = "std")]
-impl std::error::Error for AuthenticationError {}
->>>>>>> f23a90dc
+];